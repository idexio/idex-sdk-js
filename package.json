--- conflicted
+++ resolved
@@ -1,10 +1,6 @@
 {
   "name": "@idexio/idex-sdk",
-<<<<<<< HEAD
-  "version": "0.0.42-beta.5",
-=======
   "version": "0.0.43",
->>>>>>> 17b818fb
   "description": "IDEX SDK for Javascript in the browser and Node.js",
   "main": "dist/index.js",
   "types": "dist/index.d.ts",
