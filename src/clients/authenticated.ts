--- conflicted
+++ resolved
@@ -97,7 +97,6 @@
   public async getBalances(
     nonce: string,
     wallet: string,
-<<<<<<< HEAD
     asset?: string | string[],
   ): Promise<response.Balance | response.Balance[]> {
     return (
@@ -109,11 +108,6 @@
           : asset,
       })
     ).data;
-=======
-    asset?: string,
-  ): Promise<response.Balance[]> {
-    return (await this.get('/balances', { nonce, wallet, asset })).data;
->>>>>>> e14b84e4
   }
 
   /**
