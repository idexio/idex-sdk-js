--- conflicted
+++ resolved
@@ -1,10 +1,7 @@
 import * as enums from './enums';
 
-<<<<<<< HEAD
 export type Method = 'subscribe' | 'subscriptions' | 'unsubscribe';
 
-=======
->>>>>>> 51c0b12b
 export enum AuthenticatedSubscriptionName {
   balances = 'balances',
   orders = 'orders',
@@ -21,11 +18,6 @@
 export type SubscriptionName =
   | keyof typeof UnauthenticatedSubscriptionName
   | keyof typeof AuthenticatedSubscriptionName;
-<<<<<<< HEAD
-=======
-
-export type Method = 'subscribe' | 'subscriptions' | 'unsubscribe';
->>>>>>> 51c0b12b
 
 export interface BalancesSubscription {
   name: 'balances';
@@ -35,24 +27,14 @@
 export interface OrdersSubscription {
   name: 'orders';
   markets: string[];
-<<<<<<< HEAD
   wallet: string;
-=======
-  name: SubscriptionName;
-  interval?: keyof typeof CandleInterval;
->>>>>>> 51c0b12b
 }
 
 export interface CandlesSubscription {
   name: 'candles';
   markets: string[];
-<<<<<<< HEAD
   interval: keyof typeof enums.CandleInterval;
 }
-=======
-  subscriptions: SubscriptionName[];
-};
->>>>>>> 51c0b12b
 
 export interface L1OrderBookSubscription {
   name: 'l1orderbook';
@@ -106,11 +88,7 @@
   method: 'unsubscribe';
   cid?: string;
   markets?: string[];
-<<<<<<< HEAD
   subscriptions?: (Subscription | SubscriptionName)[];
-=======
-  subscriptions?: SubscriptionName[];
->>>>>>> 51c0b12b
 }
 
 export interface SubscriptionsRequest {
