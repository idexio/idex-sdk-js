--- conflicted
+++ resolved
@@ -461,13 +461,10 @@
  * @property {string} [txId] - Ethereum id of the withdrawal transaction
  * @property {string} txStatus - Status of the withdrawal settlement transaction
  */
-<<<<<<< HEAD
 export type RestResponseWithdrawal = XOR<
   RestResponseWithdrawalBySymbol,
   RestResponseWithdrawalByAddress
 >;
-=======
-export type Withdrawal = XOR<WithdrawalBySymbol, WithdrawalByAddress>;
 
 /**
  * @typedef {Object} RestResponseAssociateWallet
@@ -479,5 +476,4 @@
   address: string;
   totalPortfolioValueUsd: string;
   time: number;
-};
->>>>>>> ad792550
+};