--- conflicted
+++ resolved
@@ -296,20 +296,6 @@
 }
 
 /**
-<<<<<<< HEAD
-=======
- * OrderBookLevel3
- *
- * @typedef {Object} response.OrderBookLevel3
- * @property {response.OrderBookOrder[]} bids
- * @property {response.OrderBookOrder[]} asks
- */
-export interface OrderBookLevel3 extends OrderBook {
-  bids: OrderBookOrder[];
-  asks: OrderBookOrder[];
-}
-
-/**
  * Ping
  *
  * @typedef {Object} response.Ping
@@ -317,7 +303,6 @@
 export interface Ping {}
 
 /**
->>>>>>> 2da5c62a
  * Ticker
  *
  * @typedef {Object} response.Ticker
